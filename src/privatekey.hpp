// Copyright 2018 Chia Network Inc

// Licensed under the Apache License, Version 2.0 (the "License");
// you may not use this file except in compliance with the License.
// You may obtain a copy of the License at

//    http://www.apache.org/licenses/LICENSE-2.0

// Unless required by applicable law or agreed to in writing, software
// distributed under the License is distributed on an "AS IS" BASIS,
// WITHOUT WARRANTIES OR CONDITIONS OF ANY KIND, either express or implied.
// See the License for the specific language governing permissions and
// limitations under the License.

#ifndef SRC_BLSPRIVATEKEY_HPP_
#define SRC_BLSPRIVATEKEY_HPP_

#include "relic_conf.h"

#if defined GMP && ARITH == GMP
#include <gmp.h>
#endif

#include "publickey.hpp"
#include "signature.hpp"
namespace bls {
class PrivateKey {
<<<<<<< HEAD
friend class Threshold;
=======
 friend class BLS;
>>>>>>> f114ffef
 public:
    // Private keys are represented as 32 byte field elements. Note that
    // not all 32 byte integers are valid keys, the private key must be
    // less than the group order (which is in bls.hpp).
    static const size_t PRIVATE_KEY_SIZE = 32;

    // Generates a private key from a seed, similar to HD key generation
    // (hashes the seed), and reduces it mod the group order.
    static PrivateKey FromSeed(
            const uint8_t* seed, size_t seedLen);

    // Construct a private key from a bytearray.
    static PrivateKey FromBytes(const uint8_t* bytes, bool modOrder = false);

    // Construct a private key from a native bn element.
    static PrivateKey FromBN(bn_t sk);

    // Construct a private key from another private key. Allocates memory in
    // secure heap, and copies keydata.
    PrivateKey(const PrivateKey& k);
    PrivateKey(PrivateKey&& k);

    ~PrivateKey();

    PublicKey GetPublicKey() const;

    // Insecurely aggregate multiple private keys into one
    static PrivateKey AggregateInsecure(std::vector<PrivateKey> const& privateKeys);

    // Securely aggregate multiple private keys into one by exponentiating the keys with the pubKey hashes first
    static PrivateKey Aggregate(std::vector<PrivateKey> const& privateKeys,
                                   std::vector<PublicKey> const& pubKeys);

    // Compare to different private key
    friend bool operator==(const PrivateKey& a, const PrivateKey& b);
    friend bool operator!=(const PrivateKey& a, const PrivateKey& b);
    PrivateKey& operator=(const PrivateKey& rhs);

    // Serialize the key into bytes
    void Serialize(uint8_t* buffer) const;
    std::vector<uint8_t> Serialize() const;

    // Sign a message
    // The secure variants will also set and return appropriate aggregation info
    InsecureSignature SignInsecure(const uint8_t *msg, size_t len) const;
    InsecureSignature SignInsecurePrehashed(const uint8_t *hash) const;
    Signature Sign(const uint8_t *msg, size_t len) const;
    Signature SignPrehashed(const uint8_t *hash) const;

 private:
    // Don't allow public construction, force static methods
    PrivateKey() {}

    // Multiply private key with n
    PrivateKey Mul(const bn_t n) const;

    // Allocate memory for private key
    void AllocateKeyData();

 private:
    // The actual byte data
    bn_t *keydata{nullptr};
};
} // end namespace bls

#endif  // SRC_BLSPRIVATEKEY_HPP_<|MERGE_RESOLUTION|>--- conflicted
+++ resolved
@@ -25,11 +25,8 @@
 #include "signature.hpp"
 namespace bls {
 class PrivateKey {
-<<<<<<< HEAD
+friend class BLS;
 friend class Threshold;
-=======
- friend class BLS;
->>>>>>> f114ffef
  public:
     // Private keys are represented as 32 byte field elements. Note that
     // not all 32 byte integers are valid keys, the private key must be
