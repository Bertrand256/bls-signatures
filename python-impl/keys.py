from aggregation_info import AggregationInfo
<<<<<<< HEAD
from copy import deepcopy
from ec import (AffinePoint, JacobianPoint, default_ec, generator_Fq,
                hash_to_point_Fq2, hash_to_point_prehashed_Fq2, y_for_x)
from fields import Fq
from secrets import SystemRandom
from signature import BLSSignature
from threshold import Threshold
from util import hash256, hmac256

RNG = SystemRandom()
=======
from signature import Signature
>>>>>>> f37e5bb0


class PublicKey:
    """
    Public keys are G1 elements, which are elliptic curve points (x, y), where
    each x, y is a 381 bit Fq element. The serialized represenentation is just
    the x value, and thus 48 bytes. (With the 1st bit determining the valid y).
    """
    PUBLIC_KEY_SIZE = 48

    def __init__(self, value):
        self.value = value

    @staticmethod
    def from_bytes(buffer):
        bit1 = buffer[0] & 0x80
        buffer = bytes([buffer[0] & 0x1f]) + buffer[1:]
        x = Fq(default_ec.q, int.from_bytes(buffer, "big"))
        y_values = y_for_x(Fq(default_ec.q, x))
        y_values.sort()
        y = y_values[0]

        if bit1:
            y = y_values[1]

        return PublicKey(AffinePoint(x, y, False, default_ec).to_jacobian())

    @staticmethod
    def from_g1(g1_el):
<<<<<<< HEAD
        assert isinstance(g1_el, JacobianPoint)
        return BLSPublicKey(g1_el)
=======
        return PublicKey(g1_el)
>>>>>>> f37e5bb0

    def get_fingerprint(self):
        ser = self.serialize()
        return int.from_bytes(hash256(ser)[:4], "big")

    def serialize(self):
        return self.value.serialize()

    def size(self):
        return self.PUBLIC_KEY_SIZE

    def __eq__(self, other):
        return self.value.serialize() == other.value.serialize()

    def __hash__(self):
        return int.from_bytes(self.value.serialize(), "big")

    def __lt__(self, other):
        return self.value.serialize() < other.value.serialize()

    def __str__(self):
        return "PublicKey(" + self.value.to_affine().__str__() + ")"

    def __repr__(self):
        return "PublicKey(" + self.value.to_affine().__repr__() + ")"

    def __deepcopy__(self, memo):
        return PublicKey.from_g1(deepcopy(self.value, memo))


class PrivateKey:
    """
    Private keys are just random integers between 1 and the group order.
    """
    PRIVATE_KEY_SIZE = 32

    def __init__(self, value):
        self.value = value

    @staticmethod
    def from_bytes(buffer):
        return PrivateKey(int.from_bytes(buffer, "big"))

    @staticmethod
    def from_seed(seed):
        hashed = hmac256(seed, b"BLS private key seed")
<<<<<<< HEAD
        return BLSPrivateKey(int.from_bytes(hashed, "big") % default_ec.n)
    
    @staticmethod
    def new_threshold(T, N):
        """
        Create a new private key with associated data suitable for
        T of N threshold signatures under a Joint-Feldman scheme.
        
        After the dealing phase, one needs cooperation of T players
        out of N in order to sign a message with the master key pair.

        Return:
          - poly[0] - your share of the master secret key
          - commitments to your polynomial P
          - secret_fragments[j] = P(j), to be sent to player j
            (All N secret_fragments[j] can be combined to make a secret share.)
        """
        assert 1 <= T <= N
        g1 = generator_Fq()
        poly = [Fq(default_ec.n, RNG.randint(1, default_ec.n - 1))
                for _ in range(T)]
        commitments = [g1 * c for c in poly]
        secret_fragments = [sum(c * pow(x, i, default_ec.n) for i, c in enumerate(poly))
                            for x in range(1, N+1)]
        
        return BLSPrivateKey(poly[0]), commitments, secret_fragments
        
=======
        return PrivateKey(int.from_bytes(hashed, "big") % default_ec.n)

>>>>>>> f37e5bb0
    def get_public_key(self):
        return PublicKey.from_g1((self.value * generator_Fq())
                                    .to_jacobian())

    def sign(self, m):
        r = hash_to_point_Fq2(m).to_jacobian()
        aggregation_info = AggregationInfo.from_msg(self.get_public_key(), m)
        return Signature.from_g2(self.value * r, aggregation_info)

    def sign_prehashed(self, h):
        r = hash_to_point_prehashed_Fq2(h).to_jacobian()
        aggregation_info = AggregationInfo.from_msg_hash(self.get_public_key(),
                                                         h)
        return Signature.from_g2(self.value * r, aggregation_info)

    def sign_threshold(self, m, player, players):
        """
        As the given player out of a list of player indices,
        return a signature share for the given message.
        """
        assert player in players
        r = hash_to_point_Fq2(m).to_jacobian()
        i = players.index(player)
        lambs = Threshold.lagrange_coeffs_at_zero(players)
        return BLSSignature.from_g2(self.value * (r * lambs[i]))
        
    def __lt__(self, other):
        return self.value < other.value

    def __eq__(self, other):
        return self.value == other.value

    def __hash__(self):
        return self.value

    def serialize(self):
        return self.value.to_bytes(self.PRIVATE_KEY_SIZE, "big")

    def size(self):
        return self.PRIVATE_KEY_SIZE

    def __str__(self):
        return "PrivateKey(" + hex(self.value) + ")"

    def __repr__(self):
        return "PrivateKey(" + hex(self.value) + ")"


class ExtendedPrivateKey:
    version = 1
    EXTENDED_PRIVATE_KEY_SIZE = 77

    def __init__(self, version, depth, parent_fingerprint,
                 child_number, chain_code, private_key):
        self.version = version
        self.depth = depth
        self.parent_fingerprint = parent_fingerprint
        self.child_number = child_number
        self.chain_code = chain_code
        self.private_key = private_key

    @staticmethod
    def from_seed(seed):
        i_left = hmac256(seed + bytes([0]), b"BLS HD seed")
        i_right = hmac256(seed + bytes([1]), b"BLS HD seed")

        sk_int = int.from_bytes(i_left, "big") % default_ec.n
        sk = PrivateKey.from_bytes(
            sk_int.to_bytes(PrivateKey.PRIVATE_KEY_SIZE, "big"))
        return ExtendedPrivateKey(ExtendedPrivateKey.version, 0, 0,
                                  0, i_right, sk)

    def private_child(self, i):
        if (self.depth >= 255):
            raise Exception("Cannot go further than 255 levels")

        # Hardened keys have i >= 2^31. Non-hardened have i < 2^31
        hardened = (i >= (2 ** 31))

        if (hardened):
            hmac_input = self.private_key.serialize()
        else:
            hmac_input = self.private_key.get_public_key().serialize()

        hmac_input += i.to_bytes(4, "big")
        i_left = hmac256(hmac_input + bytes([0]), self.chain_code)
        i_right = hmac256(hmac_input + bytes([1]), self.chain_code)

        sk_int = ((int.from_bytes(i_left, "big") + self.private_key.value)
                  % default_ec.n)
        sk = PrivateKey.from_bytes(
            sk_int.to_bytes(PrivateKey.PRIVATE_KEY_SIZE, "big"))

        return ExtendedPrivateKey(ExtendedPrivateKey.version, self.depth + 1,
                                  self.private_key.get_public_key()
                                      .get_fingerprint(), i,
                                  i_right, sk)

    def public_child(self, i):
        return self.private_child(i).get_extended_public_key()

    def get_extended_public_key(self):
        serialized = (self.version.to_bytes(4, "big") +
                      bytes([self.depth]) +
                      self.parent_fingerprint.to_bytes(4, "big") +
                      self.child_number.to_bytes(4, "big") +
                      self.chain_code +
                      self.private_key.get_public_key().serialize())
        return ExtendedPublicKey.from_bytes(serialized)

    def get_private_key(self):
        return self.private_key

    def get_public_key(self):
        return self.private_key.get_public_key()

    def size(self):
        return self.EXTENDED_PRIVATE_KEY_SIZE

    def serialize(self):
        return (self.version.to_bytes(4, "big") +
                bytes([self.depth]) +
                self.parent_fingerprint.to_bytes(4, "big") +
                self.child_number.to_bytes(4, "big") +
                self.chain_code +
                self.private_key.serialize())

    def __eq__(self, other):
        return self.serialize() == other.serialize()

    def __hash__(self):
        return int.from_bytes(self.serialize())


class ExtendedPublicKey:
    EXTENDED_PUBLIC_KEY_SIZE = 93

    def __init__(self, version, depth, parent_fingerprint,
                 child_number, chain_code, public_key):
        self.version = version
        self.depth = depth
        self.parent_fingerprint = parent_fingerprint
        self.child_number = child_number
        self.chain_code = chain_code
        self.public_key = public_key

    @staticmethod
    def from_bytes(serialized):
        version = int.from_bytes(serialized[:4], "big")
        depth = int.from_bytes(serialized[4:5], "big")
        parent_fingerprint = int.from_bytes(serialized[5:9], "big")
        child_number = int.from_bytes(serialized[9:13], "big")
        chain_code = serialized[13:45]
        public_key = PublicKey.from_bytes(serialized[45:])
        return ExtendedPublicKey(version, depth, parent_fingerprint,
                                 child_number, chain_code, public_key)

    def public_child(self, i):
        if (self.depth >= 255):
            raise Exception("Cannot go further than 255 levels")

        # Hardened keys have i >= 2^31. Non-hardened have i < 2^31
        if i >= (2 ** 31):
            raise Exception("Cannot derive hardened children from public key")

        hmac_input = self.public_key.serialize() + i.to_bytes(4, "big")
        i_left = hmac256(hmac_input + bytes([0]), self.chain_code)
        i_right = hmac256(hmac_input + bytes([1]), self.chain_code)

        sk_left_int = (int.from_bytes(i_left, "big") % default_ec.n)
        sk_left = PrivateKey.from_bytes(
            sk_left_int.to_bytes(PrivateKey.PRIVATE_KEY_SIZE, "big"))

        new_pk = PublicKey.from_g1(sk_left.get_public_key().value +
                                      self.public_key.value)
        return ExtendedPublicKey(self.version, self.depth + 1,
                                 self.public_key.get_fingerprint(), i,
                                 i_right, new_pk)

    def get_public_key(self):
        return self.public_key

    def size(self):
        return self.EXTENDED_PUBLIC_KEY_SIZE

    def serialize(self):
        return (self.version.to_bytes(4, "big") +
                bytes([self.depth]) +
                self.parent_fingerprint.to_bytes(4, "big") +
                self.child_number.to_bytes(4, "big") +
                self.chain_code +
                self.public_key.serialize())

    def __eq__(self, other):
        return self.serialize() == other.serialize()

    def __hash__(self):
        return int.from_bytes(self.serialize())


"""
Copyright 2018 Chia Network Inc

Licensed under the Apache License, Version 2.0 (the "License");
you may not use this file except in compliance with the License.
You may obtain a copy of the License at

   http://www.apache.org/licenses/LICENSE-2.0

Unless required by applicable law or agreed to in writing, software
distributed under the License is distributed on an "AS IS" BASIS,
WITHOUT WARRANTIES OR CONDITIONS OF ANY KIND, either express or implied.
See the License for the specific language governing permissions and
limitations under the License.
"""<|MERGE_RESOLUTION|>--- conflicted
+++ resolved
@@ -1,18 +1,14 @@
 from aggregation_info import AggregationInfo
-<<<<<<< HEAD
 from copy import deepcopy
 from ec import (AffinePoint, JacobianPoint, default_ec, generator_Fq,
                 hash_to_point_Fq2, hash_to_point_prehashed_Fq2, y_for_x)
 from fields import Fq
 from secrets import SystemRandom
-from signature import BLSSignature
+from signature import Signature
 from threshold import Threshold
 from util import hash256, hmac256
 
 RNG = SystemRandom()
-=======
-from signature import Signature
->>>>>>> f37e5bb0
 
 
 class PublicKey:
@@ -42,12 +38,8 @@
 
     @staticmethod
     def from_g1(g1_el):
-<<<<<<< HEAD
         assert isinstance(g1_el, JacobianPoint)
-        return BLSPublicKey(g1_el)
-=======
         return PublicKey(g1_el)
->>>>>>> f37e5bb0
 
     def get_fingerprint(self):
         ser = self.serialize()
@@ -94,8 +86,7 @@
     @staticmethod
     def from_seed(seed):
         hashed = hmac256(seed, b"BLS private key seed")
-<<<<<<< HEAD
-        return BLSPrivateKey(int.from_bytes(hashed, "big") % default_ec.n)
+        return PrivateKey(int.from_bytes(hashed, "big") % default_ec.n)
     
     @staticmethod
     def new_threshold(T, N):
@@ -120,12 +111,8 @@
         secret_fragments = [sum(c * pow(x, i, default_ec.n) for i, c in enumerate(poly))
                             for x in range(1, N+1)]
         
-        return BLSPrivateKey(poly[0]), commitments, secret_fragments
-        
-=======
-        return PrivateKey(int.from_bytes(hashed, "big") % default_ec.n)
-
->>>>>>> f37e5bb0
+        return PrivateKey(poly[0]), commitments, secret_fragments
+
     def get_public_key(self):
         return PublicKey.from_g1((self.value * generator_Fq())
                                     .to_jacobian())
@@ -150,7 +137,7 @@
         r = hash_to_point_Fq2(m).to_jacobian()
         i = players.index(player)
         lambs = Threshold.lagrange_coeffs_at_zero(players)
-        return BLSSignature.from_g2(self.value * (r * lambs[i]))
+        return Signature.from_g2(self.value * (r * lambs[i]))
         
     def __lt__(self, other):
         return self.value < other.value
